## Constrained Decoding for Neural NLG from Compositional Representations in Task-Oriented Dialogue

Code and dataset supporting the paper:

Anusha Balakrishnan, Jinfeng Rao, Kartikeya Upasani, Michael White and Rajen Subba. [Constrained Decoding for Neural NLG from Compositional Representations in Task-Oriented Dialogue](https://arxiv.org/abs/1906.07220). To appear in *Proc. ACL-19*.

If you find this code or dataset useful in your research, please consider citing our paper.

## Data
Our dataset contains ~31K examples of complex natural language responses in the **weather** domain and ~51k in **E2E** challenge. Each response was collected by providing annotators with a *user query*, a *compositional meaning representation* (with discourse relations and dialog acts), and a *context*. Currently *context* is not provided yet but we will release soon. All of these are made available in our dataset. See our linked paper for more details.

#### Data Statistics

Dataset  |  Train |  Val  |  Test  |  Disc_Test  
---------|--------|-------|--------|-----------
Weather  | 25390  |  3078 |  3121  |  454        
E2E      | 42061  |  4672 |  4693  |  230        

`Disc_Test` is a more challenging subset of our test set that contains discourse relations, which is also the subset we report results in `Disc` column in Table 7 in our paper. Note that there are some minor differences of data statistics to our paper, please use the statistics above.

#### We are currently preparing code for release, and plan to add it to this repository as soon as possible. Stay tuned for updates!

## Reference

```
@InProceedings{Balakrishnan2019constrainednlg,
author = {Anusha Balakrishnan and Jinfeng Rao and Kartikeya Upasani and Michael White and Rajen Subba},
title = {Constrained Decoding for Neural {NLG} from Compositional Representations in Task-Oriented Dialogue},
booktitle = {Proceedings of the 57th Annual Meeting of the Association for Computational Linguistics},
month = {July},
year = {2019},
note = {To appear}
}
```

<<<<<<< HEAD
## Data
Our dataset contains ~31K examples of complex natural language responses in the **weather** domain, and ~51k examples from the **[E2E challenge](https://github.com/tuetschek/e2e-dataset)**, both for English. Each response was collected by providing annotators, who are native English speakers, with a *user query*, a *compositional meaning representation* (with discourse relations and dialog acts), and a *context*. Currently *context* is not provided yet but we will release soon. All of these are made available in our dataset. See our linked paper for more details.


#### We are currently preparing code for release, and plan to add it to this repository as soon as possible. Stay tuned for updates!


=======
>>>>>>> 3571a094
### License

TreeNLG is released under [CC-BY-NC-4.0](https://creativecommons.org/licenses/by-nc/4.0/legalcode), see [LICENSE](LICENSE.md) for details.<|MERGE_RESOLUTION|>--- conflicted
+++ resolved
@@ -5,20 +5,6 @@
 Anusha Balakrishnan, Jinfeng Rao, Kartikeya Upasani, Michael White and Rajen Subba. [Constrained Decoding for Neural NLG from Compositional Representations in Task-Oriented Dialogue](https://arxiv.org/abs/1906.07220). To appear in *Proc. ACL-19*.
 
 If you find this code or dataset useful in your research, please consider citing our paper.
-
-## Data
-Our dataset contains ~31K examples of complex natural language responses in the **weather** domain and ~51k in **E2E** challenge. Each response was collected by providing annotators with a *user query*, a *compositional meaning representation* (with discourse relations and dialog acts), and a *context*. Currently *context* is not provided yet but we will release soon. All of these are made available in our dataset. See our linked paper for more details.
-
-#### Data Statistics
-
-Dataset  |  Train |  Val  |  Test  |  Disc_Test  
----------|--------|-------|--------|-----------
-Weather  | 25390  |  3078 |  3121  |  454        
-E2E      | 42061  |  4672 |  4693  |  230        
-
-`Disc_Test` is a more challenging subset of our test set that contains discourse relations, which is also the subset we report results in `Disc` column in Table 7 in our paper. Note that there are some minor differences of data statistics to our paper, please use the statistics above.
-
-#### We are currently preparing code for release, and plan to add it to this repository as soon as possible. Stay tuned for updates!
 
 ## Reference
 
@@ -33,16 +19,16 @@
 }
 ```
 
-<<<<<<< HEAD
 ## Data
 Our dataset contains ~31K examples of complex natural language responses in the **weather** domain, and ~51k examples from the **[E2E challenge](https://github.com/tuetschek/e2e-dataset)**, both for English. Each response was collected by providing annotators, who are native English speakers, with a *user query*, a *compositional meaning representation* (with discourse relations and dialog acts), and a *context*. Currently *context* is not provided yet but we will release soon. All of these are made available in our dataset. See our linked paper for more details.
 
+#### Data Statistics
 
-#### We are currently preparing code for release, and plan to add it to this repository as soon as possible. Stay tuned for updates!
+Dataset  |  Train |  Val  |  Test  |  Disc_Test  
+---------|--------|-------|--------|-----------
+Weather  | 25390  |  3078 |  3121  |  454        
+E2E      | 42061  |  4672 |  4693  |  230        
 
+`Disc_Test` is a more challenging subset of our test set that contains discourse relations, which is also the subset we report results in `Disc` column in Table 7 in our paper. Note that there are some minor differences of data statistics to our paper, please use the statistics above.
 
-=======
->>>>>>> 3571a094
-### License
-
-TreeNLG is released under [CC-BY-NC-4.0](https://creativecommons.org/licenses/by-nc/4.0/legalcode), see [LICENSE](LICENSE.md) for details.+#### We are currently preparing code for release, and plan to add it to this repository as soon as possible. Stay tuned for updates!